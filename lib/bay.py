--- conflicted
+++ resolved
@@ -53,17 +53,22 @@
 
         # Set our initial state.
         self._scan_detectors()
-        self._update_occupancy()
+        if self._check_occupancy():
+            self._occupancy = 'Occupied'
+        else:
+            self._occupancy = 'Unoccupied'
 
         self._logger.info("Bay '{}' initialization complete.".format(self.bay_id))
         self.state = "Ready"
 
     # Abort gets called when we want to cancel a docking.
     def abort(self):
-        # Return state to ready.
-        self.state = 'Ready'
-        self._update_occupancy()
-
+        # Scan the detectors once
+        self._scan_detectors()
+        if self._check_occupancy():
+            self._occupancy = 'Occupied'
+        else:
+            self._occupancy= 'Unoccupied'
 
     # Method to get info to pass to the Network module and register.
     @property
@@ -135,8 +140,11 @@
             self._logger.debug("No motion found, checking for dock timer expiry.")
             # No motion, check for completion
             if time.monotonic() - self._dock_timer['mark'] >= self._dock_timer['allowed']:
-                self._logger.debug("Motion timer expired. Updating occupancy and going back to Ready.")
-                self._update_occupancy()
+                self._logger.debug("Motion timer expired. Doing an occupancy check.")
+                if self._check_occupancy():
+                    self._occupancy = True
+                else:
+                    self._occupancy = False
                 # Set self back to ready.
                 self.state = 'Ready'
 
@@ -202,14 +210,6 @@
         # If for some reason we drop through to here, assume we're not occupied.
         return False
 
-    # Method to update the occupancy status on the object.
-    # This is separate from check_occupancy because sometimes we want to use the result of the check in logic.
-    def _update_occupancy(self):
-        if self._check_occupancy():
-            self._occupancy = 'Occupied'
-        else:
-            self._occupancy = 'Unoccupied'
-
     # Method to check the range sensor for motion.
     def monitor(self):
         vector = self._detectors['longitudinal'][self._selected_longitudinal].vector
@@ -219,11 +219,6 @@
         elif vector['direction'] == 'reverse':
             self.state = 'Undocking'
         elif self._detectors['longitudinal'][self._selected_longitudinal].value == 'Weak':
-<<<<<<< HEAD
-            # A weak return means we're almost certainly looking through an open garage door,
-            # ie: somebody is about to park.
-=======
->>>>>>> 1b271398
             self.state = 'Docking'
 
     @property
@@ -244,26 +239,16 @@
         if m_input not in ('Ready', 'Docking', 'Undocking', 'Unavailable'):
             raise ValueError("{} is not a valid bay state.".format(m_input))
         self._logger.debug("Old state: {}, new state: {}".format(self._state, m_input))
-<<<<<<< HEAD
-        # From a non-moving state to a moving state.
-=======
         if m_input == self._state:
             self._logger.debug("Requested state {} is also current state. No action.".format(m_input))
             return
->>>>>>> 1b271398
         if m_input in ('Docking', 'Undocking') and self._state not in ('Docking', 'Undocking'):
             self._logger.debug("Entering state: {}".format(m_input))
             self._dock_timer['mark'] = monotonic()
-<<<<<<< HEAD
-        # From a moving state to a non-moving state.
-        if m_input.lower() not in ('Ready','Unavailable') and self._state in ('Docking', 'Undocking'):
-            self._logger.debug("Entering state: {}".format(input))
-=======
             self._logger.debug("Start time: {}".format(self._dock_timer['mark']))
             self._logger.debug("Detectors: {}".format(self._detectors))
         if m_input not in ('Docking', 'Undocking') and self._state in ('Docking', 'Undocking'):
             self._logger.debug("Entering state: {}".format(m_input))
->>>>>>> 1b271398
             # Reset some variables.
             self._dock_timer['mark'] = None
         # Now store the state.
@@ -280,51 +265,6 @@
             # Bay occupancy.
             {'topic_type': 'bay', 'topic': 'bay_occupied', 'message': self.occupied, 'repeat': False,
              'topic_mappings': {'bay_id': self.bay_id}}]
-<<<<<<< HEAD
-        # State message.
-        # Only generate positioning messages if
-        # 1) we're  docking or undocking or
-        # 2) a verify has been explicitly requested.
-        if verify or self.state in ('Docking', 'Undocking'):
-            outbound_messages.append(
-                {'topic_type': 'bay',
-                 'topic': 'bay_position',
-                 'message': self.position,
-                 'repeat': False,
-                 'topic_mappings': {'bay_id': self.bay_id}}
-            )
-            outbound_messages.append(
-                {'topic_type': 'bay',
-                 'topic': 'bay_quality',
-                 'message': self.quality,
-                 'repeat': False,
-                 'topic_mappings': {'bay_id': self.bay_id}}
-            )
-
-            outbound_messages.append(
-                {'topic_type': 'bay',
-                 'topic': 'bay_speed',
-                 'message': self._detectors['longitudinal'][self._selected_longitudinal].vector,
-                 'repeat': False, 'topic_mappings': {'bay_id': self.bay_id}}
-            )
-            outbound_messages.append(
-                {'topic_type': 'bay',
-                 'topic': 'bay_motion',
-                 'message': self._detectors['longitudinal'][self._selected_longitudinal].motion,
-                 'repeat': False, 'topic_mappings': {'bay_id': self.bay_id}}
-            ),
-            if self._dock_timer['mark'] is None:
-                message = 'offline'
-            else:
-                message = self._dock_timer['allowed'] - (monotonic() - self._dock_timer['mark'])
-            outbound_messages.append(
-                {'topic_type': 'bay',
-                 'topic': 'bay_dock_time',
-                 'message': message,
-                 'repeat': True,
-                 'topic_mappings': {'bay_id': self.bay_id}}
-            )
-=======
         outbound_messages.append(
             {'topic_type': 'bay',
              'topic': 'bay_position',
@@ -364,7 +304,6 @@
              'topic_mappings': {'bay_id': self.bay_id}}
         )
         self._logger.debug("Have compiled outbound messages. {}".format(outbound_messages))
->>>>>>> 1b271398
         return outbound_messages
 
     # Send collect data needed to send to the display. This is syntactically shorter than the MQTT messages.
